--- conflicted
+++ resolved
@@ -1,4 +1,3 @@
-
 '''
 
 Combinators for manipulating 1D sequences of integers. The integer value
@@ -75,13 +74,8 @@
     return generator
 
 
-<<<<<<< HEAD
-def gen_one_block(colors: List[int], length=None, seq_length=48, background_color=0) -> Combinator:
+def gen_one_block(colors: List[int], length, seq_length, background_color=0) -> Combinator:
     """ Generate a sequence of a single fixed size (5) block with a random color. """
-=======
-def gen_one_block(colors: List[int], seq_length, background_color=0) -> Combinator:
-    """ Generate a sequence of a single block with a random color. """
->>>>>>> 87d3d6bc
     def generator(seq: Sequence) -> Sequence:
         if length is None:
             block_size = random.randint(2, seq_length - 2)
@@ -185,13 +179,8 @@
     return generator
 
 
-<<<<<<< HEAD
-def gen_random_pixel_block(colors: List[int], seq_length=48, background_color=0, min_block_size=5, max_block_size=10) -> Combinator:
+def gen_random_pixel_block(colors: List[int], seq_length, background_color=0, min_block_size=5, max_block_size=10) -> Combinator:
     """Generate a sequence with a single variable length block of randomly colored pixels."""
-=======
-def gen_random_pixel_block(colors: List[int], seq_length, background_color=0, min_block_size=5, max_block_size=10) -> Combinator:
-    """Generate a sequence with a single block of random pixels."""
->>>>>>> 87d3d6bc
     def generator(seq: Sequence) -> Sequence:
         block_size = random.randint(min_block_size, max_block_size)
         block_positions = []
@@ -351,17 +340,6 @@
         return Sequence(seq.inputs, outputs, seq.metadata)
     return transformer
 
-# def add_bg_noise(p, colors: List[int], background_color: int = 0) -> Combinator:
-#     """Add noise to the background pixels of the output sequence."""
-#     def transformer(seq: Sequence) -> Sequence:
-#         outputs = seq.outputs
-#         new_outputs = [
-#             random.choice([0] + [c for c in colors if c != 0]) if pixel == background_color and random.random() < p else pixel
-#             for pixel in outputs
-#         ]
-#         return Sequence(seq.inputs, new_outputs, seq.metadata)
-#     return transformer
-
 
 def invert_colors(seq: Sequence) -> Sequence:
     """Invert the colors in the sequence, swapping background and foreground."""
@@ -468,16 +446,13 @@
     # find the block
     block_start = next(i for i, color in enumerate(outputs) if color != background_color and color != pivot_color)
     block_color = outputs[block_start]
-<<<<<<< HEAD
-    block_end = next((i for i in range(block_start + 1, len(outputs)) if outputs[i] != block_color), len(outputs))
-=======
+    # block_end = next((i for i in range(block_start + 1, len(outputs)) if outputs[i] != block_color), len(outputs))
     block_end = next(chain(
         # iterate through all positions beyond block
         (i for i in range(block_start + 1, len(outputs)) if outputs[i] != block_color),
         # block goes all the way to the end
         [len(outputs)]))
 
->>>>>>> 87d3d6bc
     block_length = block_end - block_start
 
     # new outputs
@@ -496,19 +471,16 @@
     outputs = seq.outputs
     pivot_index = seq.metadata["pivot_index"]
     pivot_color = outputs[pivot_index]
-    
+
     # find the block
     block_start = next(i for i, color in enumerate(outputs) if color != 0 and color != pivot_color)
-<<<<<<< HEAD
-    block_end = next((i for i in range(block_start + 1, len(outputs)) if outputs[i] != outputs[block_start]), len(outputs)) #Added handling for block against the end of sequence
-=======
+    # block_end = next((i for i in range(block_start + 1, len(outputs)) if outputs[i] != outputs[block_start]), len(outputs)) #Added handling for block against the end of sequence
     block_end = next(chain(
         # iterate through all positions beyond block
         (i for i in range(block_start + 1, len(outputs)) if outputs[i] != outputs[block_start]),
         # block goes all the way to the end
         [len(outputs)]))
 
->>>>>>> 87d3d6bc
     block_color = outputs[block_start]
 
     # determine new block boundaries
@@ -628,47 +600,12 @@
 
     random.seed(42)
 
-<<<<<<< HEAD
+    SEQ_LEN = 25
     colors = [1, 2, 3, 4, 5, 6, 7, 8, 9]
-
-    puzzles = [
-        ('translate(4)', compose([gen_some_blocks(colors), translate(4)])),
-        ('reflect(seq_len//2)', compose([gen_one_block(colors, 5), reflect(24)])),
-        ('colorshift(2)', compose([gen_some_blocks(colors), colorshift(2)])),
-        ('translate(4) + reflect(seq_len//2)', compose([gen_some_blocks(colors), translate(4), reflect(24)])),
-        ('translate(4) + colorshift(2)', compose([gen_some_blocks(colors), translate(4), colorshift(2)])),
-        ('expand(1)', compose([gen_some_blocks(colors), expand(1)])),
-        ('expand(1) expand(1)', compose([gen_some_blocks(colors), expand(1), expand(1)])),
-        ('expand(1) + colorshift(2)', compose([gen_some_blocks(colors), expand(1), colorshift(2)])),
-        ('expand(1) + translate(1)', compose([gen_some_blocks(colors), expand(1), translate(1)])),
-        ('shrink', compose([gen_some_blocks(colors), shrink])),
-        ('shrink + expand(2)', compose([gen_some_blocks(colors), shrink, expand(2)])),
-        ('endpoints', compose([gen_some_blocks(colors), endpoints])),
-        ('infill', compose([gen_some_blocks(colors), endpoints, swap])),
-        ('expand(1) + endpoints', compose([gen_one_block(colors, 5), expand(1), endpoints])),
-        ('endpoints + expand(1)', compose([gen_one_block(colors, 5), endpoints, expand(1)])),
-        ('endpoints + expand(4) + endpoints + expand(1)', compose([gen_one_block(colors), endpoints, expand(4), endpoints, expand(1)])),
-        ('right_align', compose([gen_some_pixels(colors), right_align])),
-        ('denoise', compose([gen_one_block(colors, 5), swap, add_bg_noise(0.3, colors), swap])),
-        ('invert_colors', compose([gen_one_block(colors, 5), invert_colors])),
-        ('remove_longest_blocks', compose([gen_some_blocks(colors), remove_longest_blocks])),
-        ('remove_shortest_blocks', compose([gen_some_blocks(colors), remove_shortest_blocks])),
-        ('remove_longest + endpoints', compose([gen_some_blocks(colors), remove_longest_blocks, endpoints])),
-        ('reflect-pivot', compose([gen_some_blocks(list(set(colors) - {5})), add_pivot, reflect_around_pivot])),
-        ('reflect-pivot + shrink', compose([gen_one_block(list(set(colors) - {5}), 5), add_pivot, reflect_around_pivot, shrink])),
-        ('repaint-from-max-block', compose([gen_three_blocks(colors), repaint_max_block])),
-        ('move_to_pivot', compose([gen_one_block(list(set(colors) - {5}), 5), add_pivot, move_to_pivot])),
-        ('extend_to_pivot', compose([gen_one_block(list(set(colors) - {5}), 5), add_pivot, extend_to_pivot])),
-        ('rotate colored block', compose([gen_random_pixel_block(colors), rotate_block_pixels(1)])),
-        ('sort_pixels', compose([gen_some_pixels(colors[:3], p=0.1), sort_pixels()])),
-        ('magnets', compose([gen_n_blocks(colors, 2), magnets()])),
-=======
-    SEQ_LEN = 25
-    colors = [1, 2, 3, 4, 6, 7, 8, 9]
 
     puzzles = [
         ('translate(4)', compose([gen_some_blocks(colors, SEQ_LEN), translate(4)])),
-        ('reflect(seq_len//2)', compose([gen_one_block(colors, SEQ_LEN), reflect(24)])),
+        ('reflect(seq_len//2)', compose([gen_one_block(colors, 5, SEQ_LEN), reflect(24)])),
         ('colorshift(2)', compose([gen_some_blocks(colors, SEQ_LEN), colorshift(2)])),
         ('translate(4) + reflect(seq_len//2)', compose([gen_some_blocks(colors, SEQ_LEN), translate(4), reflect(24)])),
         ('translate(4) + colorshift(2)', compose([gen_some_blocks(colors, SEQ_LEN), translate(4), colorshift(2)])),
@@ -680,24 +617,23 @@
         ('shrink + expand(2)', compose([gen_some_blocks(colors, SEQ_LEN), shrink, expand(2)])),
         ('endpoints', compose([gen_some_blocks(colors, SEQ_LEN), endpoints])),
         ('infill', compose([gen_some_blocks(colors, SEQ_LEN), endpoints, swap])),
-        ('expand(1) + endpoints', compose([gen_one_block(colors, SEQ_LEN), expand(1), endpoints])),
-        ('endpoints + expand(1)', compose([gen_one_block(colors, SEQ_LEN), endpoints, expand(1)])),
-        ('endpoints + expand(4) + endpoints + expand(1)', compose([gen_one_block(colors, SEQ_LEN), endpoints, expand(4), endpoints, expand(1)])),
+        ('expand(1) + endpoints', compose([gen_one_block(colors, 5, SEQ_LEN), expand(1), endpoints])),
+        ('endpoints + expand(1)', compose([gen_one_block(colors, 5, SEQ_LEN), endpoints, expand(1)])),
+        ('endpoints + expand(4) + endpoints + expand(1)', compose([gen_one_block(colors, 5, SEQ_LEN), endpoints, expand(4), endpoints, expand(1)])),
         ('right_align', compose([gen_some_pixels(colors, p=0.1, seq_length=SEQ_LEN), right_align])),
-        ('denoise', compose([gen_one_block(colors, SEQ_LEN), swap, add_bg_noise(0.3, colors), swap])),
-        ('invert_colors', compose([gen_one_block(colors, SEQ_LEN), invert_colors])),
+        ('denoise', compose([gen_one_block(colors, 5, SEQ_LEN), swap, add_bg_noise(0.3, colors), swap])),
+        ('invert_colors', compose([gen_one_block(colors, 5, SEQ_LEN), invert_colors])),
         ('remove_longest_blocks', compose([gen_some_blocks(colors, SEQ_LEN), remove_longest_blocks])),
         ('remove_shortest_blocks', compose([gen_some_blocks(colors, SEQ_LEN), remove_shortest_blocks])),
         ('remove_longest + endpoints', compose([gen_some_blocks(colors, SEQ_LEN), remove_longest_blocks, endpoints])),
         ('reflect-pivot', compose([gen_some_blocks(list(set(colors) - {5}), SEQ_LEN), add_pivot, reflect_around_pivot])),
-        ('reflect-pivot + shrink', compose([gen_one_block(list(set(colors) - {5}), SEQ_LEN), add_pivot, reflect_around_pivot, shrink])),
+        ('reflect-pivot + shrink', compose([gen_one_block(list(set(colors) - {5}), 5, SEQ_LEN), add_pivot, reflect_around_pivot, shrink])),
         ('repaint-from-max-block', compose([gen_three_blocks(colors, SEQ_LEN), repaint_max_block])),
-        ('move_to_pivot', compose([gen_one_block(list(set(colors) - {5}), SEQ_LEN), add_pivot, move_to_pivot])),
-        ('extend_to_pivot', compose([gen_one_block(list(set(colors) - {5}), SEQ_LEN), add_pivot, extend_to_pivot])),
+        ('move_to_pivot', compose([gen_one_block(list(set(colors) - {5}), 5, SEQ_LEN), add_pivot, move_to_pivot])),
+        ('extend_to_pivot', compose([gen_one_block(list(set(colors) - {5}), 5, SEQ_LEN), add_pivot, extend_to_pivot])),
         ('rotate colored block', compose([gen_random_pixel_block(colors, SEQ_LEN), rotate_block_pixels(1)])),
         ('sort_pixels', compose([gen_some_pixels(colors[:3], p=0.1, seq_length=SEQ_LEN), sort_pixels()])),
         ('magnets', compose([gen_n_blocks(colors, 2, SEQ_LEN), magnets()])),
->>>>>>> 87d3d6bc
     ]
 
     puzzles += [
